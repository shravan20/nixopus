--- conflicted
+++ resolved
@@ -60,11 +60,7 @@
     ctx.cookies.set('token', access_token, {
       maxAge: expires_in || 7 * 24 * 60 * 60,
       path: '/',
-<<<<<<< HEAD
-      secure: process.env.NODE_ENV === 'production',
-=======
       secure: false,
->>>>>>> 94a79e4e
       sameSite: 'lax'
     });
 
@@ -72,11 +68,7 @@
       ctx.cookies.set('refreshToken', refresh_token, {
         maxAge: 14 * 24 * 60 * 60,
         path: '/',
-<<<<<<< HEAD
-        secure: process.env.NODE_ENV === 'production',
-=======
         secure: false,
->>>>>>> 94a79e4e
         sameSite: 'lax'
       });
     }
@@ -84,11 +76,7 @@
     setCookie(ctx, 'token', access_token, {
       maxAge: expires_in || 7 * 24 * 60 * 60,
       path: '/',
-<<<<<<< HEAD
-      secure: process.env.NODE_ENV === 'production',
-=======
       secure: false,
->>>>>>> 94a79e4e
       sameSite: 'lax'
     });
 
@@ -96,11 +84,7 @@
       setCookie(ctx, 'refreshToken', refresh_token, {
         maxAge: 14 * 24 * 60 * 60,
         path: '/',
-<<<<<<< HEAD
-        secure: process.env.NODE_ENV === 'production',
-=======
         secure: false,
->>>>>>> 94a79e4e
         sameSite: 'lax'
       });
     }
