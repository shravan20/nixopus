--- conflicted
+++ resolved
@@ -3,11 +3,7 @@
     {
       "version": "v1",
       "status": "active",
-<<<<<<< HEAD
-      "release_date": "2025-07-04T16:49:34.255475+05:30",
-=======
       "release_date": "2025-07-05T10:51:37.94673+05:30",
->>>>>>> c8b67dad
       "end_of_life": "0001-01-01T00:00:00Z",
       "changes": [
         "Initial API version"
