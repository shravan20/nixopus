--- conflicted
+++ resolved
@@ -3,11 +3,7 @@
     {
       "version": "v1",
       "status": "active",
-<<<<<<< HEAD
-      "release_date": "2025-07-05T10:51:37.94673+05:30",
-=======
       "release_date": "2025-07-10T02:54:43.011943+05:30",
->>>>>>> 57d88f24
       "end_of_life": "0001-01-01T00:00:00Z",
       "changes": [
         "Initial API version"
