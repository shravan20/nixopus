--- conflicted
+++ resolved
@@ -3,15 +3,9 @@
     {
       "version": "v1",
       "status": "active",
-<<<<<<< HEAD
       "release_date": "2025-06-28T00:59:10.212737+05:30",
-=======
-      "release_date": "2025-06-26T17:30:26.231624+05:30",
->>>>>>> 4249422b64a0e22945f50b5e64e1e0471c5ffe4f
       "end_of_life": "0001-01-01T00:00:00Z",
-      "changes": [
-        "Initial API version"
-      ]
+      "changes": ["Initial API version"]
     }
   ]
 }