{
  "versions": [
    {
      "version": "v1",
      "status": "active",
<<<<<<< HEAD
      "release_date": "2025-08-19T01:11:56.842551+05:30",
=======
      "release_date": "2025-08-19T01:06:09.539257+05:30",
>>>>>>> 4bf98013
      "end_of_life": "0001-01-01T00:00:00Z",
      "changes": [
        "Initial API version"
      ]
    }
  ]
}<|MERGE_RESOLUTION|>--- conflicted
+++ resolved
@@ -3,15 +3,9 @@
     {
       "version": "v1",
       "status": "active",
-<<<<<<< HEAD
       "release_date": "2025-08-19T01:11:56.842551+05:30",
-=======
-      "release_date": "2025-08-19T01:06:09.539257+05:30",
->>>>>>> 4bf98013
       "end_of_life": "0001-01-01T00:00:00Z",
-      "changes": [
-        "Initial API version"
-      ]
+      "changes": ["Initial API version"]
     }
   ]
 }