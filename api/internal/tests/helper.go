--- conflicted
+++ resolved
@@ -88,7 +88,6 @@
 
 func GetDomainGenerateURL() string {
 	return baseURL + "/domain/generate"
-<<<<<<< HEAD
 }
 
 func GetFeatureFlagsURL() string {
@@ -97,6 +96,4 @@
 
 func GetFeatureFlagCheckURL() string {
 	return baseURL + "/feature-flags/check"
-=======
->>>>>>> 75089c96
 }