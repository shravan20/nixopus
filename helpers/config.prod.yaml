version: 1
services:
  api:
    env:
      PORT: ${API_PORT:-8443}
      DB_NAME: ${DB_NAME:-postgres}
      USERNAME: ${USERNAME:-postgres}
      PASSWORD: ${PASSWORD:-changeme}
      HOST_NAME: ${DB_HOST:-nixopus-db}
      DB_PORT: ${DB_PORT:-5432}
      SSL_MODE: ${DB_SSL_MODE:-disable}
      MOUNT_PATH: ${MOUNT_PATH:-/etc/nixopus/configs}
      SSH_HOST: ${SSH_HOST:-localhost}
      SSH_PORT: ${SSH_PORT:-22}
      SSH_USER: ${SSH_USER:-root}
      SSH_PRIVATE_KEY: ${SSH_PRIVATE_KEY:-/etc/nixopus/ssh/id_rsa}
      SSH_PASSWORD: ${SSH_PASSWORD:-}
      DOCKER_HOST: ${DOCKER_HOST:-unix:///var/run/docker.sock}
      REDIS_URL: ${REDIS_URL:-redis://nixopus-redis:6379}
      CADDY_ENDPOINT: ${CADDY_ENDPOINT:-http://nixopus-caddy:2019}
      ALLOWED_ORIGIN: ${ALLOWED_ORIGIN:-http://localhost:3000}
      ENV: ${ENV:-production}
      LOGS_PATH: ${LOGS_PATH:-./logs}
      API_ENV_FILE: ${API_ENV_FILE:-/etc/nixopus/source/api/.env}
      API_VOLUME: ${API_VOLUME:-/etc/nixopus/configs}
      API_IMAGE: ${API_IMAGE:-ghcr.io/raghavyuva/nixopus-api:latest}
      API_CONTAINER_NAME: ${API_CONTAINER_NAME:-nixopus-api-container}
      DOCKER_PORT: ${DOCKER_PORT:-2376}
      APP_VERSION: ${APP_VERSION:-0.1.0-alpha.11}
  view:
    env:
      PORT: ${VIEW_PORT:-7443}
      WEBSOCKET_URL: ${WEBSOCKET_URL:-}
      API_URL: ${API_URL:-}
      WEBHOOK_URL: ${WEBHOOK_URL:-}
      NEXT_PUBLIC_PORT: ${NEXT_PUBLIC_PORT:-7443}
      LOGS_PATH: ${LOGS_PATH:-./logs}
      VIEW_ENV_FILE: ${VIEW_ENV_FILE:-/etc/nixopus/source/view/.env}
      VIEW_IMAGE: ${VIEW_IMAGE:-ghcr.io/raghavyuva/nixopus-view:latest}
      VIEW_CONTAINER_NAME: ${VIEW_CONTAINER_NAME:-nixopus-view-container}

  redis:
    env:
      REDIS_PORT: ${REDIS_PORT:-6379}
      REDIS_VOLUME: ${REDIS_VOLUME:-/etc/nixopus/redis}
      REDIS_IMAGE: ${REDIS_IMAGE:-redis:7-alpine}
      REDIS_CONTAINER_NAME: ${REDIS_CONTAINER_NAME:-nixopus-redis-container}

  db:
    env:
      DB_PORT: ${DB_PORT:-5432}
      DB_VOLUME: ${DB_VOLUME:-/etc/nixopus/db}
      DB_IMAGE: ${DB_IMAGE:-postgres:14-alpine}
      DB_CONTAINER_NAME: ${DB_CONTAINER_NAME:-nixopus-db-container}
      POSTGRES_USER: ${USERNAME:-postgres}
      POSTGRES_PASSWORD: ${PASSWORD:-changeme}
      POSTGRES_DB: ${DB_NAME:-postgres}
      POSTGRES_HOST_AUTH_METHOD: trust

  caddy:
    env:
      CADDY_IMAGE: ${CADDY_IMAGE:-caddy:latest}
      CADDY_CONTAINER_NAME: ${CADDY_CONTAINER_NAME:-nixopus-caddy-container}
      CADDY_DATA_VOLUME: ${CADDY_DATA_VOLUME:-/etc/nixopus/caddy}
      CADDY_CONFIG_VOLUME: ${CADDY_CONFIG_VOLUME:-/etc/nixopus/caddy}
      CADDY_PORTS: "2019:2019,80:80,443:443"
      API_DOMAIN: ${API_DOMAIN:-}
      VIEW_DOMAIN: ${VIEW_DOMAIN:-}
      BASE_URL: ${BASE_URL:-http://localhost:2019}
      PROXY_PORT: ${PROXY_PORT:-2019}
      CONFIG_ENDPOINT: ${CONFIG_ENDPOINT:-/config}
      LOAD_ENDPOINT: ${LOAD_ENDPOINT:-/load}
      STOP_ENDPOINT: ${STOP_ENDPOINT:-/stop}
      CADDY_COMMAND:
        [
          "caddy",
          "run",
          "--config",
          "/etc/caddy/Caddyfile",
          "--adapter",
          "caddyfile"
        ]

networks:
  default:
    name: nixopus-network
    driver: bridge

deps:
<<<<<<< HEAD
  curl: { version: ">=7.80.0, <8.0.0" }
  go: { version: ">=1.22.0, <1.24.0" }
  air: { version: ">=1.45.0, <2.0.0" }
  python: { version: ">=3.8, <3.13" }
  poetry: { version: ">=1.2.0, <2.0.0" }
  redis: { version: ">=7.0, <8.0" }
  docker: { version: ">=20.10.0, <26.0.0" }
  open-ssh: { version: ">=8.0, <10.0" }
  open-sshserver: { version: ">=8.0, <10.0" }
  git: { version: ">=2.30.0, <3.0.0" }
  openssl: { version: ">=1.1.1, <4.0.0" }
  python3-venv: { version: ">=3.8, <3.13" }
=======
  curl:           { package: "curl",           command: "curl" }
  python3:        { package: "python3",        command: "python3" }
  python3-venv:   { package: "python3-venv",   command: "" }
  git:            { package: "git",            command: "git" }
  docker.io:
    package: "docker.io"
    command: "docker"
    install_command: |
      curl -fsSL https://get.docker.com -o get-docker.sh && sh get-docker.sh
  openssl:        { package: "openssl",        command: "openssl" }
  openssh-client: { package: "openssh-client", command: "ssh" }
  openssh-server: { package: "openssh-server", command: "sshd" }
>>>>>>> 01131a91

nixopus-config-dir: /etc/nixopus
compose-file-path: source/docker-compose.yml
clone:
  repo: "https://github.com/raghavyuva/nixopus"
  branch: "master"
  source-path: source

ports: [2019, 80, 443, 7443, 8443, 6379, 5432]
ssh_key_size: 4096
ssh_key_type: ed25519
ssh_passphrase: 
ssh_file_path: ssh/id_rsa<|MERGE_RESOLUTION|>--- conflicted
+++ resolved
@@ -87,33 +87,49 @@
     driver: bridge
 
 deps:
-<<<<<<< HEAD
-  curl: { version: ">=7.80.0, <8.0.0" }
-  go: { version: ">=1.22.0, <1.24.0" }
-  air: { version: ">=1.45.0, <2.0.0" }
-  python: { version: ">=3.8, <3.13" }
-  poetry: { version: ">=1.2.0, <2.0.0" }
-  redis: { version: ">=7.0, <8.0" }
-  docker: { version: ">=20.10.0, <26.0.0" }
-  open-ssh: { version: ">=8.0, <10.0" }
-  open-sshserver: { version: ">=8.0, <10.0" }
-  git: { version: ">=2.30.0, <3.0.0" }
-  openssl: { version: ">=1.1.1, <4.0.0" }
-  python3-venv: { version: ">=3.8, <3.13" }
-=======
-  curl:           { package: "curl",           command: "curl" }
-  python3:        { package: "python3",        command: "python3" }
-  python3-venv:   { package: "python3-venv",   command: "" }
-  git:            { package: "git",            command: "git" }
-  docker.io:
+  curl:
+    package: "curl"
+    command: "curl"
+    version: ">=7.80.0, <8.0.0"
+  python3:
+    package: "python3"
+    command: "python3"
+    version: ">=3.8, <3.13"
+  python3-venv:
+    package: "python3-venv"
+    command: ""
+    version: ">=3.8, <3.13"
+  poetry:
+    package: "poetry"
+    command: "poetry"
+    version: ">=1.2.0, <2.0.0"
+  redis:
+    package: "redis-server"
+    command: "redis-server"
+    version: ">=7.0.0, <8.0.0"
+  git:
+    package: "git"
+    command: "git"
+    version: ">=2.30.0, <3.0.0"
+  docker.io: # shouldnt it be docker?
     package: "docker.io"
     command: "docker"
     install_command: |
       curl -fsSL https://get.docker.com -o get-docker.sh && sh get-docker.sh
-  openssl:        { package: "openssl",        command: "openssl" }
-  openssh-client: { package: "openssh-client", command: "ssh" }
-  openssh-server: { package: "openssh-server", command: "sshd" }
->>>>>>> 01131a91
+    version: ">=20.10.0, <26.0.0"
+  openssl:
+    package: "openssl"
+    command: "openssl"
+    version: ">=1.1.1, <4.0.0"
+  open-ssh:
+    version: ">=8.0, <10.0" # check with raghav
+  openssh-client:
+    package: "openssh-client"
+    command: "ssh"
+  openssh-server:
+    package: "openssh-server"
+    command: "sshd"
+    version: ">=8.0, <10.0"
 
 nixopus-config-dir: /etc/nixopus
 compose-file-path: source/docker-compose.yml
@@ -125,5 +141,5 @@
 ports: [2019, 80, 443, 7443, 8443, 6379, 5432]
 ssh_key_size: 4096
 ssh_key_type: ed25519
-ssh_passphrase: 
+ssh_passphrase:
 ssh_file_path: ssh/id_rsa