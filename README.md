--- conflicted
+++ resolved
@@ -268,10 +268,6 @@
 Nixopus is derived from the combination of "octopus" and the Linux penguin (Tux). While the name might suggest a connection to [NixOS](https://nixos.org/), Nixopus is an independent project with no direct relation to NixOS or its ecosystem.
 
 ## Contributors
-<<<<<<< HEAD
-
-=======
->>>>>>> 732a6b8e
 <a href="https://github.com/raghavyuva/nixopus/graphs/contributors">
   <img src="https://contrib.rocks/image?repo=raghavyuva/nixopus" />
 </a>
